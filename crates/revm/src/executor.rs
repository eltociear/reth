use crate::{
    database::SubState,
    env::{fill_cfg_and_block_env, fill_tx_env},
    eth_dao_fork::{DAO_HARDFORK_BENEFICIARY, DAO_HARDKFORK_ACCOUNTS},
    into_reth_log,
    stack::{InspectorStack, InspectorStackConfig},
    state_change::post_block_balance_increments,
    to_reth_acc,
};
<<<<<<< HEAD
use reth_interfaces::executor::BlockExecutionError;
=======
use reth_consensus_common::calc;
use reth_interfaces::executor::{BlockExecutionError, BlockValidationError};
>>>>>>> 9484de09
use reth_primitives::{
    Account, Address, Block, BlockNumber, Bloom, Bytecode, ChainSpec, Hardfork, Header, Receipt,
    ReceiptWithBloom, TransactionSigned, H256, U256,
};
use reth_provider::{BlockExecutor, PostState, StateProvider};
use revm::{
    db::{AccountState, CacheDB, DatabaseRef},
    primitives::{
        hash_map::{self, Entry},
        Account as RevmAccount, AccountInfo, ResultAndState,
    },
    EVM,
};
use std::{
    collections::{BTreeMap, HashMap},
    sync::Arc,
};

/// Main block executor
pub struct Executor<DB>
where
    DB: StateProvider,
{
    /// The configured chain-spec
    pub chain_spec: Arc<ChainSpec>,
    evm: EVM<SubState<DB>>,
    stack: InspectorStack,
}

impl<DB> From<Arc<ChainSpec>> for Executor<DB>
where
    DB: StateProvider,
{
    /// Instantiates a new executor from the chainspec. Must call
    /// `with_db` to set the database before executing.
    fn from(chain_spec: Arc<ChainSpec>) -> Self {
        let evm = EVM::new();
        Executor { chain_spec, evm, stack: InspectorStack::new(InspectorStackConfig::default()) }
    }
}

impl<DB> Executor<DB>
where
    DB: StateProvider,
{
    /// Creates a new executor from the given chain spec and database.
    pub fn new(chain_spec: Arc<ChainSpec>, db: SubState<DB>) -> Self {
        let mut evm = EVM::new();
        evm.database(db);

        Executor { chain_spec, evm, stack: InspectorStack::new(InspectorStackConfig::default()) }
    }

    /// Configures the executor with the given inspectors.
    pub fn with_stack(mut self, stack: InspectorStack) -> Self {
        self.stack = stack;
        self
    }

    /// Gives a reference to the database
    pub fn db(&mut self) -> &mut SubState<DB> {
        self.evm.db().expect("db to not be moved")
    }

    fn recover_senders(
        &self,
        body: &[TransactionSigned],
        senders: Option<Vec<Address>>,
    ) -> Result<Vec<Address>, BlockExecutionError> {
        if let Some(senders) = senders {
            if body.len() == senders.len() {
                Ok(senders)
            } else {
                Err(BlockValidationError::SenderRecoveryError.into())
            }
        } else {
            body.iter()
                .map(|tx| {
                    tx.recover_signer().ok_or(BlockValidationError::SenderRecoveryError.into())
                })
                .collect()
        }
    }

    /// Initializes the config and block env.
    fn init_env(&mut self, header: &Header, total_difficulty: U256) {
        fill_cfg_and_block_env(
            &mut self.evm.env.cfg,
            &mut self.evm.env.block,
            &self.chain_spec,
            header,
            total_difficulty,
        );
    }

    /// Commit change to the run-time database, and update the given [PostState] with the changes
    /// made in the transaction, which can be persisted to the database.
    fn commit_changes(
        &mut self,
        block_number: BlockNumber,
        changes: hash_map::HashMap<Address, RevmAccount>,
        has_state_clear_eip: bool,
        post_state: &mut PostState,
    ) {
        let db = self.db();
        commit_state_changes(db, post_state, block_number, changes, has_state_clear_eip);
    }

    /// Collect all balance changes at the end of the block.
    ///
    /// Balance changes might include the block reward, uncle rewards, withdrawals, or irregular
    /// state changes (DAO fork).
    fn post_block_balance_increments(&self, block: &Block, td: U256) -> HashMap<Address, U256> {
        post_block_balance_increments(
            &self.chain_spec,
            block.number,
            block.difficulty,
            block.beneficiary,
            block.timestamp,
            td,
            &block.ommers,
            block.withdrawals.as_deref(),
        )
    }

    /// Irregular state change at Ethereum DAO hardfork
    fn apply_dao_fork_changes(
        &mut self,
        block_number: BlockNumber,
        post_state: &mut PostState,
    ) -> Result<(), BlockExecutionError> {
        let db = self.db();

        let mut drained_balance = U256::ZERO;

        // drain all accounts ether
        for address in DAO_HARDKFORK_ACCOUNTS {
            let db_account =
                db.load_account(address).map_err(|_| BlockExecutionError::ProviderError)?;
            let old = to_reth_acc(&db_account.info);
            // drain balance
            drained_balance += core::mem::take(&mut db_account.info.balance);
            let new = to_reth_acc(&db_account.info);
            // assume it is changeset as it is irregular state change
            post_state.change_account(block_number, address, old, new);
        }

        // add drained ether to beneficiary.
        let beneficiary = DAO_HARDFORK_BENEFICIARY;
        self.increment_account_balance(block_number, beneficiary, drained_balance, post_state)?;

        Ok(())
    }

    /// Increment the balance for the given account in the [PostState].
    fn increment_account_balance(
        &mut self,
        block_number: BlockNumber,
        address: Address,
        increment: U256,
        post_state: &mut PostState,
    ) -> Result<(), BlockExecutionError> {
        increment_account_balance(self.db(), post_state, block_number, address, increment)
            .map_err(|_| BlockExecutionError::ProviderError)
    }

    /// Runs a single transaction in the configured environment and proceeds
    /// to return the result and state diff (without applying it).
    ///
    /// Assumes the rest of the block environment has been filled via `init_block_env`.
    pub fn transact(
        &mut self,
        transaction: &TransactionSigned,
        sender: Address,
    ) -> Result<ResultAndState, BlockExecutionError> {
        // Fill revm structure.
        fill_tx_env(&mut self.evm.env.tx, transaction, sender);

        let hash = transaction.hash();
        let out = if self.stack.should_inspect(&self.evm.env, hash) {
            // execution with inspector.
            let output = self.evm.inspect(&mut self.stack);
            tracing::trace!(
                target: "evm",
                ?hash, ?output, ?transaction, env = ?self.evm.env,
                "Executed transaction"
            );
            output
        } else {
            // main execution.
            self.evm.transact()
        };
        out.map_err(|e| BlockValidationError::EVM { hash, message: format!("{e:?}") }.into())
    }

    /// Runs the provided transactions and commits their state to the run-time database.
    ///
    /// The returned [PostState] can be used to persist the changes to disk, and contains the
    /// changes made by each transaction.
    ///
    /// The changes in [PostState] have a transition ID associated with them: there is one
    /// transition ID for each transaction (with the first executed tx having transition ID 0, and
    /// so on).
    ///
    /// The second returned value represents the total gas used by this block of transactions.
    pub fn execute_transactions(
        &mut self,
        block: &Block,
        total_difficulty: U256,
        senders: Option<Vec<Address>>,
    ) -> Result<(PostState, u64), BlockExecutionError> {
        // perf: do not execute empty blocks
        if block.body.is_empty() {
            return Ok((PostState::default(), 0))
        }
        let senders = self.recover_senders(&block.body, senders)?;

        self.init_env(&block.header, total_difficulty);

        let mut cumulative_gas_used = 0;
        let mut post_state = PostState::with_tx_capacity(block.number, block.body.len());
        for (transaction, sender) in block.body.iter().zip(senders.into_iter()) {
            // The sum of the transaction’s gas limit, Tg, and the gas utilised in this block prior,
            // must be no greater than the block’s gasLimit.
            let block_available_gas = block.header.gas_limit - cumulative_gas_used;
            if transaction.gas_limit() > block_available_gas {
                return Err(BlockValidationError::TransactionGasLimitMoreThanAvailableBlockGas {
                    transaction_gas_limit: transaction.gas_limit(),
                    block_available_gas,
                }
                .into())
            }
            // Execute transaction.
            let ResultAndState { result, state } = self.transact(transaction, sender)?;

            // commit changes
            self.commit_changes(
                block.number,
                state,
                self.chain_spec.fork(Hardfork::SpuriousDragon).active_at_block(block.number),
                &mut post_state,
            );

            // append gas used
            cumulative_gas_used += result.gas_used();

            // Push transaction changeset and calculate header bloom filter for receipt.
            post_state.add_receipt(
                block.number,
                Receipt {
                    tx_type: transaction.tx_type(),
                    // Success flag was added in `EIP-658: Embedding transaction status code in
                    // receipts`.
                    success: result.is_success(),
                    cumulative_gas_used,
                    // convert to reth log
                    logs: result.into_logs().into_iter().map(into_reth_log).collect(),
                },
            );
        }

        Ok((post_state, cumulative_gas_used))
    }

    /// Applies the post-block changes, assuming the poststate is generated after executing
    /// tranactions
    pub fn apply_post_block_changes(
        &mut self,
        block: &Block,
        total_difficulty: U256,
        mut post_state: PostState,
    ) -> Result<PostState, BlockExecutionError> {
        // Add block rewards
        let balance_increments = self.post_block_balance_increments(block, total_difficulty);
        for (address, increment) in balance_increments.into_iter() {
            self.increment_account_balance(block.number, address, increment, &mut post_state)?;
        }

        // Perform DAO irregular state change
        if self.chain_spec.fork(Hardfork::Dao).transitions_at_block(block.number) {
            self.apply_dao_fork_changes(block.number, &mut post_state)?;
        }
        Ok(post_state)
    }
}

impl<DB> BlockExecutor<DB> for Executor<DB>
where
    DB: StateProvider,
{
    fn execute(
        &mut self,
        block: &Block,
        total_difficulty: U256,
        senders: Option<Vec<Address>>,
    ) -> Result<PostState, BlockExecutionError> {
        let (post_state, cumulative_gas_used) =
            self.execute_transactions(block, total_difficulty, senders)?;

        // Check if gas used matches the value set in header.
        if block.gas_used != cumulative_gas_used {
            return Err(BlockValidationError::BlockGasUsed {
                got: cumulative_gas_used,
                expected: block.gas_used,
            }
            .into())
        }

        self.apply_post_block_changes(block, total_difficulty, post_state)
    }

    fn execute_and_verify_receipt(
        &mut self,
        block: &Block,
        total_difficulty: U256,
        senders: Option<Vec<Address>>,
    ) -> Result<PostState, BlockExecutionError> {
        let post_state = self.execute(block, total_difficulty, senders)?;

        // TODO Before Byzantium, receipts contained state root that would mean that expensive
        // operation as hashing that is needed for state root got calculated in every
        // transaction This was replaced with is_success flag.
        // See more about EIP here: https://eips.ethereum.org/EIPS/eip-658
        if self.chain_spec.fork(Hardfork::Byzantium).active_at_block(block.header.number) {
            verify_receipt(
                block.header.receipts_root,
                block.header.logs_bloom,
                post_state.receipts(block.number).iter(),
            )?;
        }

        Ok(post_state)
    }
}

/// Increment the balance for the given account in the [PostState].
///
/// Returns an error if the database encountered an error while loading the account.
pub fn increment_account_balance<DB>(
    db: &mut CacheDB<DB>,
    post_state: &mut PostState,
    block_number: BlockNumber,
    address: Address,
    increment: U256,
) -> Result<(), <DB as DatabaseRef>::Error>
where
    DB: DatabaseRef,
{
    let beneficiary = db.load_account(address)?;
    let old = to_reth_acc(&beneficiary.info);
    // Increment beneficiary balance by mutating db entry in place.
    beneficiary.info.balance += increment;
    let new = to_reth_acc(&beneficiary.info);
    match beneficiary.account_state {
        AccountState::NotExisting => {
            // if account was not existing that means that storage is not
            // present.
            beneficiary.account_state = AccountState::StorageCleared;

            // if account was not present append `Created` changeset
            post_state.create_account(
                block_number,
                address,
                Account { nonce: 0, balance: new.balance, bytecode_hash: None },
            )
        }

        AccountState::StorageCleared | AccountState::Touched | AccountState::None => {
            // If account is None that means that EVM didn't touch it.
            // we are changing the state to Touched as account can have
            // storage in db.
            if beneficiary.account_state == AccountState::None {
                beneficiary.account_state = AccountState::Touched;
            }
            // if account was present, append changed changeset.
            post_state.change_account(block_number, address, old, new);
        }
    }

    Ok(())
}

/// Commit change to the _run-time_ database [CacheDB], and update the given [PostState] with the
/// changes made in the transaction, which can be persisted to the database.
///
/// Note: This does _not_ commit to the underlying database [DatabaseRef], but only to the
/// [CacheDB].
pub fn commit_state_changes<DB>(
    db: &mut CacheDB<DB>,
    post_state: &mut PostState,
    block_number: BlockNumber,
    changes: hash_map::HashMap<Address, RevmAccount>,
    has_state_clear_eip: bool,
) where
    DB: DatabaseRef,
{
    // iterate over all changed accounts
    for (address, account) in changes {
        if account.is_selfdestructed() {
            // get old account that we are destroying.
            let db_account = match db.accounts.entry(address) {
                Entry::Occupied(entry) => entry.into_mut(),
                Entry::Vacant(_entry) => {
                    panic!("Left panic to critically jumpout if happens, as every account should be hot loaded.");
                }
            };

            let account_exists = !matches!(db_account.account_state, AccountState::NotExisting);
            if account_exists {
                // Insert into `change` a old account and None for new account
                // and mark storage to be wiped
                post_state.destroy_account(block_number, address, to_reth_acc(&db_account.info));
            }

            // clear cached DB and mark account as not existing
            db_account.storage.clear();
            db_account.account_state = AccountState::NotExisting;
            db_account.info = AccountInfo::default();

            continue
        } else {
            // check if account code is new or old.
            // does it exist inside cached contracts if it doesn't it is new bytecode that
            // we are inserting inside `change`
            if let Some(ref code) = account.info.code {
                if !code.is_empty() && !db.contracts.contains_key(&account.info.code_hash) {
                    db.contracts.insert(account.info.code_hash, code.clone());
                    post_state.add_bytecode(account.info.code_hash, Bytecode(code.clone()));
                }
            }

            // get old account that is going to be overwritten or none if it does not exist
            // and get new account that was just inserted. new account mut ref is used for
            // inserting storage
            let cached_account = match db.accounts.entry(address) {
                Entry::Vacant(entry) => {
                    let entry = entry.insert(Default::default());
                    entry.info = account.info.clone();
                    entry.account_state = AccountState::NotExisting; // we will promote account state down the road
                    let new_account = to_reth_acc(&entry.info);

                    #[allow(clippy::nonminimal_bool)]
                    // If account was touched before state clear EIP, create it.
                    if !has_state_clear_eip ||
                        // If account was touched after state clear EIP, create it only if it is not empty.
                        (has_state_clear_eip && !new_account.is_empty())
                    {
                        post_state.create_account(block_number, address, new_account);
                    }

                    entry
                }
                Entry::Occupied(entry) => {
                    let entry = entry.into_mut();

                    let old_account = to_reth_acc(&entry.info);
                    let new_account = to_reth_acc(&account.info);

                    let account_non_existent =
                        matches!(entry.account_state, AccountState::NotExisting);

                    // Before state clear EIP, create account if it doesn't exist
                    if (!has_state_clear_eip && account_non_existent)
                        // After state clear EIP, create account only if it is not empty
                        || (has_state_clear_eip && entry.info.is_empty() && !new_account.is_empty())
                    {
                        post_state.create_account(block_number, address, new_account);
                    } else if old_account != new_account {
                        post_state.change_account(
                            block_number,
                            address,
                            to_reth_acc(&entry.info),
                            new_account,
                        );
                    } else if has_state_clear_eip && new_account.is_empty() && !account_non_existent
                    {
                        // The account was touched, but it is empty, so it should be deleted.
                        // This also deletes empty accounts which were created before state clear
                        // EIP.
                        post_state.destroy_account(block_number, address, new_account);
                    }

                    entry.info = account.info.clone();
                    entry
                }
            };

            //TODO(redo this)cached_account.account_state = if account.storage_cleared {
            cached_account.account_state = if account.is_created() {
                cached_account.storage.clear();
                AccountState::StorageCleared
            } else if cached_account.account_state.is_storage_cleared() {
                // the account already exists and its storage was cleared, preserve its previous
                // state
                AccountState::StorageCleared
            } else if has_state_clear_eip &&
                matches!(cached_account.account_state, AccountState::NotExisting) &&
                cached_account.info.is_empty()
            {
                AccountState::NotExisting
            } else {
                AccountState::Touched
            };

            // Insert storage.
            let mut storage_changeset = BTreeMap::new();

            // insert storage into new db account.
            cached_account.storage.extend(account.storage.into_iter().map(|(key, value)| {
                if value.is_changed() {
                    storage_changeset.insert(key, (value.original_value(), value.present_value()));
                }
                (key, value.present_value())
            }));

            // Insert into change.
            if !storage_changeset.is_empty() {
                post_state.change_storage(block_number, address, storage_changeset);
            }
        }
    }
}

/// Verify receipts
pub fn verify_receipt<'a>(
    expected_receipts_root: H256,
    expected_logs_bloom: Bloom,
    receipts: impl Iterator<Item = &'a Receipt> + Clone,
) -> Result<(), BlockExecutionError> {
    // Check receipts root.
    let receipts_with_bloom = receipts.map(|r| r.clone().into()).collect::<Vec<ReceiptWithBloom>>();
    let receipts_root = reth_primitives::proofs::calculate_receipt_root(&receipts_with_bloom);
    if receipts_root != expected_receipts_root {
        return Err(BlockValidationError::ReceiptRootDiff {
            got: receipts_root,
            expected: expected_receipts_root,
        }
        .into())
    }

    // Create header log bloom.
    let logs_bloom = receipts_with_bloom.iter().fold(Bloom::zero(), |bloom, r| bloom | r.bloom);
    if logs_bloom != expected_logs_bloom {
        return Err(BlockValidationError::BloomLogDiff {
            expected: Box::new(expected_logs_bloom),
            got: Box::new(logs_bloom),
        }
        .into())
    }

    Ok(())
}

/* TODO(rakita) tests
#[cfg(test)]
mod tests {
    use super::*;
    use crate::database::State;
    use once_cell::sync::Lazy;
    use reth_consensus_common::calc;
    use reth_primitives::{
        constants::ETH_TO_WEI, hex_literal::hex, keccak256, Account, Address, BlockNumber,
        Bytecode, Bytes, ChainSpecBuilder, ForkCondition, StorageKey, H256, MAINNET, U256,
    };
    use reth_provider::{
        post_state::{AccountChanges, Storage, StorageTransition, StorageWipe},
        AccountProvider, BlockHashProvider, StateProvider, StateRootProvider,
    };
    use reth_rlp::Decodable;
    use std::{collections::HashMap, str::FromStr};

    static DEFAULT_REVM_ACCOUNT: Lazy<RevmAccount> = Lazy::new(|| RevmAccount {
        info: AccountInfo::default(),
        storage: hash_map::HashMap::default(),
        is_destroyed: false,
        is_touched: false,
        storage_cleared: false,
        is_not_existing: false,
    });

    #[derive(Debug, Default, Clone, Eq, PartialEq)]
    struct StateProviderTest {
        accounts: HashMap<Address, (HashMap<StorageKey, U256>, Account)>,
        contracts: HashMap<H256, Bytecode>,
        block_hash: HashMap<u64, H256>,
    }

    impl StateProviderTest {
        /// Insert account.
        fn insert_account(
            &mut self,
            address: Address,
            mut account: Account,
            bytecode: Option<Bytes>,
            storage: HashMap<StorageKey, U256>,
        ) {
            if let Some(bytecode) = bytecode {
                let hash = keccak256(&bytecode);
                account.bytecode_hash = Some(hash);
                self.contracts.insert(hash, Bytecode::new_raw(bytecode.into()));
            }
            self.accounts.insert(address, (storage, account));
        }
    }

    impl AccountProvider for StateProviderTest {
        fn basic_account(&self, address: Address) -> reth_interfaces::Result<Option<Account>> {
            let ret = Ok(self.accounts.get(&address).map(|(_, acc)| *acc));
            ret
        }
    }

    impl BlockHashProvider for StateProviderTest {
        fn block_hash(&self, number: u64) -> reth_interfaces::Result<Option<H256>> {
            Ok(self.block_hash.get(&number).cloned())
        }

        fn canonical_hashes_range(
            &self,
            start: BlockNumber,
            end: BlockNumber,
        ) -> reth_interfaces::Result<Vec<H256>> {
            let range = start..end;
            Ok(self
                .block_hash
                .iter()
                .filter_map(|(block, hash)| range.contains(block).then_some(*hash))
                .collect())
        }
    }

    impl StateRootProvider for StateProviderTest {
        fn state_root(&self, _post_state: PostState) -> reth_interfaces::Result<H256> {
            todo!()
        }
    }

    impl StateProvider for StateProviderTest {
        fn storage(
            &self,
            account: Address,
            storage_key: reth_primitives::StorageKey,
        ) -> reth_interfaces::Result<Option<reth_primitives::StorageValue>> {
            Ok(self
                .accounts
                .get(&account)
                .and_then(|(storage, _)| storage.get(&storage_key).cloned()))
        }

        fn bytecode_by_hash(&self, code_hash: H256) -> reth_interfaces::Result<Option<Bytecode>> {
            Ok(self.contracts.get(&code_hash).cloned())
        }

        fn proof(
            &self,
            _address: Address,
            _keys: &[H256],
        ) -> reth_interfaces::Result<(Vec<Bytes>, H256, Vec<Vec<Bytes>>)> {
            todo!()
        }
    }

    #[test]
    fn sanity_execution() {
        // Got rlp block from: src/GeneralStateTestsFiller/stChainId/chainIdGasCostFiller.json

        let mut block_rlp = hex!("f90262f901f9a075c371ba45999d87f4542326910a11af515897aebce5265d3f6acd1f1161f82fa01dcc4de8dec75d7aab85b567b6ccd41ad312451b948a7413f0a142fd40d49347942adc25665018aa1fe0e6bc666dac8fc2697ff9baa098f2dcd87c8ae4083e7017a05456c14eea4b1db2032126e27b3b1563d57d7cc0a08151d548273f6683169524b66ca9fe338b9ce42bc3540046c828fd939ae23bcba03f4e5c2ec5b2170b711d97ee755c160457bb58d8daa338e835ec02ae6860bbabb901000000000000000000000000000000000000000000000000000000000000000000000000000000000000000000000000000000000000000000000000000000000000000000000000000000000000000000000000000000000000000000000000000000000000000000000000000000000000000000000000000000000000000000000000000000000000000000000000000000000000000000000000000000000000000000000000000000000000000000000000000000000000000000000000000000000000000000000000000000000000000000000000000000000000000000000000000000000000000000000000000000000000000000000000000000000083020000018502540be40082a8798203e800a00000000000000000000000000000000000000000000000000000000000000000880000000000000000f863f861800a8405f5e10094100000000000000000000000000000000000000080801ba07e09e26678ed4fac08a249ebe8ed680bf9051a5e14ad223e4b2b9d26e0208f37a05f6e3f188e3e6eab7d7d3b6568f5eac7d687b08d307d3154ccd8c87b4630509bc0").as_slice();
        let mut block = Block::decode(&mut block_rlp).unwrap();

        let mut ommer = Header::default();
        let ommer_beneficiary =
            Address::from_str("3000000000000000000000000000000000000000").unwrap();
        ommer.beneficiary = ommer_beneficiary;
        ommer.number = block.number;
        block.ommers = vec![ommer];

        let mut db = StateProviderTest::default();

        let account1 = Address::from_str("1000000000000000000000000000000000000000").unwrap();
        let account2 = Address::from_str("2adc25665018aa1fe0e6bc666dac8fc2697ff9ba").unwrap();
        let account3 = Address::from_str("a94f5374fce5edbc8e2a8697c15331677e6ebf0b").unwrap();

        // pre state
        db.insert_account(
            account1,
            Account { balance: U256::ZERO, nonce: 0x00, bytecode_hash: None },
            Some(hex!("5a465a905090036002900360015500").into()),
            HashMap::new(),
        );

        let account3_old_info = Account {
            balance: U256::from(0x3635c9adc5dea00000u128),
            nonce: 0x00,
            bytecode_hash: None,
        };

        db.insert_account(
            account3,
            Account {
                balance: U256::from(0x3635c9adc5dea00000u128),
                nonce: 0x00,
                bytecode_hash: None,
            },
            None,
            HashMap::new(),
        );

        // spec at berlin fork
        let chain_spec = Arc::new(ChainSpecBuilder::mainnet().berlin_activated().build());

        let db = SubState::new(State::new(db));

        // execute chain and verify receipts
        let mut executor = Executor::new(chain_spec, db);
        let post_state = executor.execute_and_verify_receipt(&block, U256::ZERO, None).unwrap();

        let base_block_reward = ETH_TO_WEI * 2;
        let block_reward = calc::block_reward(base_block_reward, 1);

        let account1_info = Account { balance: U256::ZERO, nonce: 0x00, bytecode_hash: None };
        let account2_info = Account {
            // Block reward decrease
            balance: U256::from(0x1bc16d674ece94bau128 - 0x1bc16d674ec80000u128),
            nonce: 0x00,
            bytecode_hash: None,
        };
        let account2_info_with_block_reward = Account {
            balance: account2_info.balance + block_reward,
            nonce: 0x00,
            bytecode_hash: None,
        };
        let account3_info = Account {
            balance: U256::from(0x3635c9adc5de996b46u128),
            nonce: 0x01,
            bytecode_hash: None,
        };
        let ommer_beneficiary_info = Account {
            nonce: 0,
            balance: calc::ommer_reward(base_block_reward, block.number, block.ommers[0].number),
            bytecode_hash: None,
        };

        // Check if cache is set
        // account1
        let db = executor.db();
        let cached_acc1 = db.accounts.get(&account1).unwrap();
        assert_eq!(cached_acc1.info.balance, account1_info.balance);
        assert_eq!(cached_acc1.info.nonce, account1_info.nonce);
        assert_eq!(cached_acc1.account_state, AccountState::Touched);
        assert_eq!(cached_acc1.storage.len(), 1);
        assert_eq!(cached_acc1.storage.get(&U256::from(1)), Some(&U256::from(2)));

        // account2 Block reward
        let cached_acc2 = db.accounts.get(&account2).unwrap();
        assert_eq!(cached_acc2.info.balance, account2_info.balance + block_reward);
        assert_eq!(cached_acc2.info.nonce, account2_info.nonce);
        assert_eq!(cached_acc2.account_state, AccountState::Touched);
        assert_eq!(cached_acc2.storage.len(), 0);

        // account3
        let cached_acc3 = db.accounts.get(&account3).unwrap();
        assert_eq!(cached_acc3.info.balance, account3_info.balance);
        assert_eq!(cached_acc3.info.nonce, account3_info.nonce);
        assert_eq!(cached_acc3.account_state, AccountState::Touched);
        assert_eq!(cached_acc3.storage.len(), 0);

        assert!(
            post_state.accounts().get(&account1).is_none(),
            "Account should not be present in post-state since it was not changed"
        );

        // Clone and sort to make the test deterministic
        assert_eq!(
            post_state.account_changes().inner,
            BTreeMap::from([(
                block.number,
                BTreeMap::from([
                    // New account
                    (account2, None),
                    // Changed account
                    (account3, Some(account3_old_info)),
                    // Ommer reward
                    (ommer_beneficiary, None)
                ])
            ),]),
            "Account changeset did not match"
        );
        assert_eq!(
            post_state.storage_changes().inner,
            BTreeMap::from([(
                block.number,
                BTreeMap::from([(
                    account1,
                    StorageTransition {
                        wipe: StorageWipe::None,
                        // Slot 1 changed from 0 to 2
                        storage: BTreeMap::from([(U256::from(1), U256::ZERO)])
                    }
                )])
            )]),
            "Storage changeset did not match"
        );

        // Check final post-state
        assert_eq!(
            post_state.storage(),
            &BTreeMap::from([(
                account1,
                Storage {
                    times_wiped: 0,
                    storage: BTreeMap::from([(U256::from(1), U256::from(2))])
                }
            )]),
            "Should have changed 1 storage slot"
        );
        assert_eq!(post_state.bytecodes().len(), 0, "Should have zero new bytecodes");

        let accounts = post_state.accounts();
        assert_eq!(
            accounts.len(),
            3,
            "Should have 4 accounts (account 2, 3 and the ommer beneficiary)"
        );
        assert_eq!(
            accounts.get(&account2).unwrap(),
            &Some(account2_info_with_block_reward),
            "Account 2 state is wrong"
        );
        assert_eq!(
            accounts.get(&account3).unwrap(),
            &Some(account3_info),
            "Account 3 state is wrong"
        );
        assert_eq!(
            accounts.get(&ommer_beneficiary).unwrap(),
            &Some(ommer_beneficiary_info),
            "Ommer beneficiary state is wrong"
        );
    }

    #[test]
    fn dao_hardfork_irregular_state_change() {
        let header = Header { number: 1, ..Header::default() };

        let mut db = StateProviderTest::default();

        let mut beneficiary_balance = 0;
        for (i, dao_address) in DAO_HARDKFORK_ACCOUNTS.iter().enumerate() {
            db.insert_account(
                *dao_address,
                Account { balance: U256::from(i), nonce: 0x00, bytecode_hash: None },
                None,
                HashMap::new(),
            );
            beneficiary_balance += i;
        }

        let chain_spec = Arc::new(
            ChainSpecBuilder::from(&*MAINNET)
                .homestead_activated()
                .with_fork(Hardfork::Dao, ForkCondition::Block(1))
                .build(),
        );

        let db = SubState::new(State::new(db));
        // execute chain and verify receipts
        let mut executor = Executor::new(chain_spec, db);
        let out = executor
            .execute_and_verify_receipt(
                &Block { header, body: vec![], ommers: vec![], withdrawals: None },
                U256::ZERO,
                None,
            )
            .unwrap();

        // Check if cache is set
        // beneficiary
        let db = executor.db();
        let dao_beneficiary = db.accounts.get(&DAO_HARDFORK_BENEFICIARY).unwrap();

        assert_eq!(dao_beneficiary.info.balance, U256::from(beneficiary_balance));
        for address in DAO_HARDKFORK_ACCOUNTS.iter() {
            let account = db.accounts.get(address).unwrap();
            assert_eq!(account.info.balance, U256::ZERO);
        }

        // check changesets
        let beneficiary_state = out.accounts().get(&DAO_HARDFORK_BENEFICIARY).unwrap().unwrap();
        assert_eq!(
            beneficiary_state,
            Account { balance: U256::from(beneficiary_balance), ..Default::default() },
        );
        for address in DAO_HARDKFORK_ACCOUNTS.iter() {
            let updated_account = out.accounts().get(address).unwrap().unwrap();
            assert_eq!(updated_account, Account { balance: U256::ZERO, ..Default::default() });
        }
    }

    #[test]
    fn test_selfdestruct() {
        // Modified version of eth test. Storage is added for selfdestructed account to see
        // that changeset is set.
        // Got rlp block from: src/GeneralStateTestsFiller/stArgsZeroOneBalance/suicideNonConst.json

        let mut block_rlp = hex!("f9025ff901f7a0c86e8cc0310ae7c531c758678ddbfd16fc51c8cef8cec650b032de9869e8b94fa01dcc4de8dec75d7aab85b567b6ccd41ad312451b948a7413f0a142fd40d49347942adc25665018aa1fe0e6bc666dac8fc2697ff9baa050554882fbbda2c2fd93fdc466db9946ea262a67f7a76cc169e714f105ab583da00967f09ef1dfed20c0eacfaa94d5cd4002eda3242ac47eae68972d07b106d192a0e3c8b47fbfc94667ef4cceb17e5cc21e3b1eebd442cebb27f07562b33836290db90100000000000000000000000000000000000000000000000000000000000000000000000000000000000000000000000000000000000000000000000000000000000000000000000000000000000000000000000000000000000000000000000000000000000000000000000000000000000000000000000000000000000000000000000000000000000000000000000000000000000000000000000000000000000000000000000000000000000000000000000000000000000000000000000000000000000000000000000000000000000000000000000000000000000000000000000000000000000000000000000000000000000000000000000000000000008302000001830f42408238108203e800a00000000000000000000000000000000000000000000000000000000000000000880000000000000000f862f860800a83061a8094095e7baea6a6c7c4c2dfeb977efac326af552d8780801ba072ed817487b84ba367d15d2f039b5fc5f087d0a8882fbdf73e8cb49357e1ce30a0403d800545b8fc544f92ce8124e2255f8c3c6af93f28243a120585d4c4c6a2a3c0").as_slice();
        let block = Block::decode(&mut block_rlp).unwrap();
        let mut db = StateProviderTest::default();

        let address_caller = Address::from_str("a94f5374fce5edbc8e2a8697c15331677e6ebf0b").unwrap();
        let address_selfdestruct =
            Address::from_str("095e7baea6a6c7c4c2dfeb977efac326af552d87").unwrap();

        // pre state
        let pre_account_caller = Account {
            balance: U256::from(0x0de0b6b3a7640000u64),
            nonce: 0x00,
            bytecode_hash: None,
        };

        db.insert_account(address_caller, pre_account_caller, None, HashMap::new());

        // insert account that will selfd

        let pre_account_selfdestroyed = Account {
            balance: U256::ZERO,
            nonce: 0x00,
            bytecode_hash: Some(H256(hex!(
                "56a7d44a4ecf086c34482ad1feb1007087fc56fae6dbefbd3f416002933f1705"
            ))),
        };

        let selfdestroyed_storage =
            BTreeMap::from([(H256::zero(), U256::ZERO), (H256::from_low_u64_be(1), U256::from(1))]);
        db.insert_account(
            address_selfdestruct,
            pre_account_selfdestroyed,
            Some(hex!("73095e7baea6a6c7c4c2dfeb977efac326af552d8731ff00").into()),
            selfdestroyed_storage.into_iter().collect::<HashMap<_, _>>(),
        );

        // spec at berlin fork
        let chain_spec = Arc::new(ChainSpecBuilder::mainnet().berlin_activated().build());

        let db = SubState::new(State::new(db));

        // execute chain and verify receipts
        let mut executor = Executor::new(chain_spec, db);
        let out = executor.execute_and_verify_receipt(&block, U256::ZERO, None).unwrap();

        assert_eq!(out.bytecodes().len(), 0, "Should have zero new bytecodes");

        let post_account_caller = Account {
            balance: U256::from(0x0de0b6b3a761cf60u64),
            nonce: 0x01,
            bytecode_hash: None,
        };

        assert_eq!(
            out.accounts().get(&address_caller).unwrap().unwrap(),
            post_account_caller,
            "Caller account has changed and fee is deduced"
        );

        assert_eq!(
            out.accounts().get(&address_selfdestruct).unwrap(),
            &None,
            "Selfdestructed account should have been deleted"
        );
        assert!(
            out.storage().get(&address_selfdestruct).unwrap().wiped(),
            "Selfdestructed account should have its storage wiped"
        );
    }

    // Test vector from https://github.com/ethereum/tests/blob/3156db5389921125bb9e04142d18e0e7b0cf8d64/BlockchainTests/EIPTests/bc4895-withdrawals/twoIdenticalIndexDifferentValidator.json
    #[test]
    fn test_withdrawals() {
        let block_rlp = hex!("f9028cf90219a0151934ad9b654c50197f37018ee5ee9bb922dec0a1b5e24a6d679cb111cdb107a01dcc4de8dec75d7aab85b567b6ccd41ad312451b948a7413f0a142fd40d49347942adc25665018aa1fe0e6bc666dac8fc2697ff9baa048cd9a5957e45beebf80278a5208b0cbe975ab4b4adb0da1509c67b26f2be3ffa056e81f171bcc55a6ff8345e692c0f86e5b48e01b996cadc001622fb5e363b421a056e81f171bcc55a6ff8345e692c0f86e5b48e01b996cadc001622fb5e363b421b90100000000000000000000000000000000000000000000000000000000000000000000000000000000000000000000000000000000000000000000000000000000000000000000000000000000000000000000000000000000000000000000000000000000000000000000000000000000000000000000000000000000000000000000000000000000000000000000000000000000000000000000000000000000000000000000000000000000000000000000000000000000000000000000000000000000000000000000000000000000000000000000000000000000000000000000000000000000000000000000000000000000000000000000000000000000008001887fffffffffffffff8082079e42a056e81f171bcc55a6ff8345e692c0f86e5b48e01b996cadc001622fb5e363b42188000000000000000009a04a220ebe55034d51f8a58175bb504b6ebf883105010a1f6d42e557c18bbd5d69c0c0f86cda808094c94f5374fce5edbc8e2a8697c15331677e6ebf0b822710da028094c94f5374fce5edbc8e2a8697c15331677e6ebf0b822710da018094c94f5374fce5edbc8e2a8697c15331677e6ebf0b822710da020194c94f5374fce5edbc8e2a8697c15331677e6ebf0b822710");
        let block = Block::decode(&mut block_rlp.as_slice()).unwrap();
        let withdrawals = block.withdrawals.as_ref().unwrap();
        assert_eq!(withdrawals.len(), 4);

        let withdrawal_beneficiary =
            Address::from_str("c94f5374fce5edbc8e2a8697c15331677e6ebf0b").unwrap();

        // spec at shanghai fork
        let chain_spec = Arc::new(ChainSpecBuilder::mainnet().shanghai_activated().build());

        let db = SubState::new(State::new(StateProviderTest::default()));

        // execute chain and verify receipts
        let mut executor = Executor::new(chain_spec, db);
        let out = executor.execute_and_verify_receipt(&block, U256::ZERO, None).unwrap();

        let withdrawal_sum = withdrawals.iter().fold(U256::ZERO, |sum, w| sum + w.amount_wei());
        let beneficiary_account = executor.db().accounts.get(&withdrawal_beneficiary).unwrap();
        assert_eq!(beneficiary_account.info.balance, withdrawal_sum);
        assert_eq!(beneficiary_account.info.nonce, 0);
        assert_eq!(beneficiary_account.account_state, AccountState::StorageCleared);

        assert_eq!(
            out.accounts().get(&withdrawal_beneficiary).unwrap(),
            &Some(Account { nonce: 0, balance: withdrawal_sum, bytecode_hash: None }),
            "Withdrawal account should have gotten its balance set"
        );

        // Execute same block again
        let out = executor.execute_and_verify_receipt(&block, U256::ZERO, None).unwrap();

        assert_eq!(
            out.accounts().get(&withdrawal_beneficiary).unwrap(),
            &Some(Account {
                nonce: 0,
                balance: withdrawal_sum + withdrawal_sum,
                bytecode_hash: None
            }),
            "Withdrawal account should have gotten its balance set"
        );
    }

    #[test]
    fn test_account_state_preserved() {
        let account = Address::from_str("c94f5374fce5edbc8e2a8697c15331677e6ebf0b").unwrap();

        let mut db = StateProviderTest::default();
        db.insert_account(account, Account::default(), None, HashMap::default());

        let chain_spec = Arc::new(ChainSpecBuilder::mainnet().istanbul_activated().build());
        let db = SubState::new(State::new(db));

        let mut executor = Executor::new(chain_spec, db);
        // touch account
        executor.commit_changes(
            1,
            hash_map::HashMap::from([(account, DEFAULT_REVM_ACCOUNT.clone())]),
            true,
            &mut PostState::default(),
        );
        // destroy account
        executor.commit_changes(
            1,
            hash_map::HashMap::from([(
                account,
                RevmAccount {
                    is_destroyed: true,
                    is_touched: true,
                    ..DEFAULT_REVM_ACCOUNT.clone()
                },
            )]),
            true,
            &mut PostState::default(),
        );
        // re-create account
        executor.commit_changes(
            1,
            hash_map::HashMap::from([(
                account,
                RevmAccount {
                    is_touched: true,
                    storage_cleared: true,
                    ..DEFAULT_REVM_ACCOUNT.clone()
                },
            )]),
            true,
            &mut PostState::default(),
        );
        // touch account
        executor.commit_changes(
            1,
            hash_map::HashMap::from([(account, DEFAULT_REVM_ACCOUNT.clone())]),
            true,
            &mut PostState::default(),
        );

        let db = executor.db();

        let account = db.load_account(account).unwrap();
        assert_eq!(account.account_state, AccountState::StorageCleared);
    }

    /// If the account is created and destroyed within the same transaction, we shouldn't generate
    /// the changeset.
    #[test]
    fn test_account_created_destroyed() {
        let address = Address::random();

        let mut db = SubState::new(State::new(StateProviderTest::default()));
        db.load_account(address).unwrap(); // hot load the non-existing account

        let chain_spec = Arc::new(ChainSpecBuilder::mainnet().shanghai_activated().build());
        let mut executor = Executor::new(chain_spec, db);
        let mut post_state = PostState::default();

        executor.commit_changes(
            1,
            hash_map::HashMap::from([(
                address,
                RevmAccount {
                    is_destroyed: true,
                    storage_cleared: true,
                    ..DEFAULT_REVM_ACCOUNT.clone()
                },
            )]),
            true,
            &mut post_state,
        );

        assert!(post_state.account_changes().is_empty());
    }

    /// If the account was touched, but remained unchanged over the course of multiple transactions,
    /// no changeset should be generated.
    #[test]
    fn test_touched_unchanged_account() {
        let address = Address::random();

        let db = SubState::new(State::new(StateProviderTest::default()));

        let chain_spec = Arc::new(ChainSpecBuilder::mainnet().shanghai_activated().build());
        let mut executor = Executor::new(chain_spec, db);
        let mut post_state = PostState::default();

        executor.commit_changes(
            1,
            hash_map::HashMap::from([(
                address,
                RevmAccount { is_touched: true, ..DEFAULT_REVM_ACCOUNT.clone() },
            )]),
            true,
            &mut post_state,
        );
        assert!(post_state.account_changes().is_empty());

        executor.commit_changes(
            1,
            hash_map::HashMap::from([(
                address,
                RevmAccount { is_touched: true, ..DEFAULT_REVM_ACCOUNT.clone() },
            )]),
            true,
            &mut post_state,
        );
        assert_eq!(post_state.account_changes(), &AccountChanges::default());
    }

    #[test]
    fn test_state_clear_eip_touch_account() {
        let address = Address::random();

        let mut state_provider = StateProviderTest::default();
        state_provider.insert_account(address, Account::default(), None, HashMap::default());
        let mut db = SubState::new(State::new(state_provider));
        db.load_account(address).unwrap(); // hot load the account

        let chain_spec = Arc::new(ChainSpecBuilder::mainnet().shanghai_activated().build());
        let mut executor = Executor::new(chain_spec, db);
        let mut post_state = PostState::default();

        // Touch an empty account before state clearing EIP. Nothing should happen.
        executor.commit_changes(
            1,
            hash_map::HashMap::from([(
                address,
                RevmAccount { is_touched: true, ..DEFAULT_REVM_ACCOUNT.clone() },
            )]),
            false,
            &mut post_state,
        );
        assert_eq!(post_state.accounts(), &BTreeMap::default());
        assert_eq!(post_state.account_changes(), &AccountChanges::default());

        // Touch an empty account after state clearing EIP. The account should be destroyed.
        executor.commit_changes(
            2,
            hash_map::HashMap::from([(
                address,
                RevmAccount { is_touched: true, ..DEFAULT_REVM_ACCOUNT.clone() },
            )]),
            true,
            &mut post_state,
        );
        assert_eq!(post_state.accounts(), &BTreeMap::from([(address, None)]));
        assert_eq!(
            post_state.account_changes(),
            &AccountChanges {
                size: 1,
                inner: BTreeMap::from([(2, BTreeMap::from([(address, Some(Account::default()))]))])
            }
        );
    }

    #[test]
    fn test_state_clear_eip_create_account() {
        let address1 = Address::random();
        let address2 = Address::random();
        let address3 = Address::random();
        let address4 = Address::random();

        let state_provider = StateProviderTest::default();
        let mut db = SubState::new(State::new(state_provider));
        db.load_account(address1).unwrap(); // hot load account 1

        let chain_spec = Arc::new(ChainSpecBuilder::mainnet().shanghai_activated().build());
        let mut executor = Executor::new(chain_spec, db);

        // Create empty accounts before state clearing EIP.
        let mut post_state_before_state_clear = PostState::default();
        executor.commit_changes(
            1,
            hash_map::HashMap::from([
                (address1, RevmAccount { is_touched: true, ..DEFAULT_REVM_ACCOUNT.clone() }),
                (address2, RevmAccount { is_touched: true, ..DEFAULT_REVM_ACCOUNT.clone() }),
            ]),
            false,
            &mut post_state_before_state_clear,
        );
        assert_eq!(
            post_state_before_state_clear.accounts(),
            &BTreeMap::from([
                (address1, Some(Account::default())),
                (address2, Some(Account::default()))
            ])
        );
        assert_eq!(
            post_state_before_state_clear.account_changes(),
            &AccountChanges {
                size: 2,
                inner: BTreeMap::from([(1, BTreeMap::from([(address1, None), (address2, None)]))])
            }
        );

        // Empty accounts should not be created after state clearing EIP.
        let mut post_state_after_state_clear = PostState::default();
        executor.commit_changes(
            2,
            hash_map::HashMap::from([
                (address3, RevmAccount { is_touched: true, ..DEFAULT_REVM_ACCOUNT.clone() }),
                (address4, RevmAccount { is_touched: true, ..DEFAULT_REVM_ACCOUNT.clone() }),
            ]),
            true,
            &mut post_state_after_state_clear,
        );
        assert_eq!(post_state_after_state_clear.accounts(), &BTreeMap::default());
        assert_eq!(post_state_after_state_clear.account_changes(), &AccountChanges::default());
    }
}
 */<|MERGE_RESOLUTION|>--- conflicted
+++ resolved
@@ -7,12 +7,8 @@
     state_change::post_block_balance_increments,
     to_reth_acc,
 };
-<<<<<<< HEAD
-use reth_interfaces::executor::BlockExecutionError;
-=======
 use reth_consensus_common::calc;
 use reth_interfaces::executor::{BlockExecutionError, BlockValidationError};
->>>>>>> 9484de09
 use reth_primitives::{
     Account, Address, Block, BlockNumber, Bloom, Bytecode, ChainSpec, Hardfork, Header, Receipt,
     ReceiptWithBloom, TransactionSigned, H256, U256,
